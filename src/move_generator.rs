--- conflicted
+++ resolved
@@ -116,7 +116,8 @@
         legal_moves
     }
 
-<<<<<<< HEAD
+    // TODO: Rewrite to reduce code
+    // I assume that get_legal_moves could be an iterator and .next() would handle this?
     pub fn has_legal_moves(&self, position: &mut Position) -> bool {
         for chess_move in self.get_pseudo_moves(&position) {
             if position.is_legal_move(&chess_move, &self) {
@@ -124,17 +125,6 @@
             }
         }
         false
-=======
-    // TODO: Rewrite to reduce code
-    // I assume that get_legal_moves could be an iterator and .next() would handle this?
-    fn has_legal_moves(&self, position: &mut Position) -> bool {
-        for chess_move in self.get_pseudo_moves(&position) {
-            if position.is_legal_move(&chess_move, &self) {
-                return true
-            }
-        }
-        return false
->>>>>>> 0f9291c8
     }
 
     pub fn perft(&self, position: &mut Position, depth: u8) -> u64 {
